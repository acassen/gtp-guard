--- conflicted
+++ resolved
@@ -19,11 +19,7 @@
  * Copyright (C) 2023-2024 Alexandre Cassen, <acassen@gmail.com>
  */
 
-<<<<<<< HEAD
 #include <unistd.h>
-=======
-#include <string.h>
->>>>>>> a5488c48
 #include <stdarg.h>
 #include <netdb.h>
 
